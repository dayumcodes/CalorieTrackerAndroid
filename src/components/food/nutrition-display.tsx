--- conflicted
+++ resolved
@@ -5,18 +5,11 @@
 import { Badge } from "@/components/ui/badge";
 import { 
   Flame, Drumstick, Droplets, Wheat, List, Info, Sparkles,
-<<<<<<< HEAD
-  ChevronDown, Activity, Heart, MoveUpRight, Bookmark, Utensils // Added Utensils
-=======
   ChevronDown, Activity, Heart, MoveUpRight, Bookmark, AlertCircle, Utensils, Orbit
->>>>>>> 6ecaf59e
 } from "lucide-react";
 import React, { useState, useRef, useEffect } from 'react';
 import { motion, AnimatePresence, MotionValue, useMotionValue, useTransform, useSpring, useScroll, useMotionTemplate, useInView } from "framer-motion";
 import { Progress } from "@/components/ui/progress";
-<<<<<<< HEAD
-import type { Goal } from "@/types"; 
-=======
 import { Label } from "@/components/ui/label"; // Added Label
 import { Switch } from "@/components/ui/switch"; // Added Switch
 import type { Goal } from "@/types"; // Added Goal type
@@ -40,7 +33,6 @@
   Tooltip,
   Legend
 );
->>>>>>> 6ecaf59e
 
 interface NutritionDisplayProps {
   result: AnalyzeFoodPhotoOutput;
@@ -399,13 +391,9 @@
       className="relative rounded-xl overflow-hidden backdrop-blur-sm p-4 border border-border/30"
       style={{
         background: 'var(--bg-card)',
-<<<<<<< HEAD
-        boxShadow: `0 4px 15px rgba(0, 0, 0, 0.05)`
-=======
         boxShadow: highlight 
           ? `0 0 15px ${colorHex}30` 
           : `0 8px 20px -5px rgba(0, 0, 0, 0.05)`
->>>>>>> 6ecaf59e
       }}
       onHoverStart={() => setIsHovered(true)}
       onHoverEnd={() => setIsHovered(false)}
@@ -778,9 +766,6 @@
                   exit={{ opacity: 0, y: -20 }}
                   transition={{ duration: 0.3 }}
                 >
-<<<<<<< HEAD
-                  <div className="mb-4">
-=======
                   <motion.div
                     initial={{ opacity: 0, y: 20 }}
                     animate={{ opacity: 1, y: 0 }}
@@ -1145,7 +1130,6 @@
                   </motion.div>
 
                   <div className="grid grid-cols-1 md:grid-cols-2 gap-3">
->>>>>>> 6ecaf59e
                     <NutritionItem 
                       icon={Flame} 
                       label="Calories" 
@@ -1613,10 +1597,4 @@
       </Card3D>
     </motion.div>
   );
-<<<<<<< HEAD
-}
-
-    
-=======
-}
->>>>>>> 6ecaf59e
+}