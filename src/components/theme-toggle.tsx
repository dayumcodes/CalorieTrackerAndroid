"use client";

import { useTheme } from "next-themes";
import { useState, useEffect } from "react";
// Remove the Lucide icons import
// import { Moon, Sun } from "lucide-react";
import { motion, AnimatePresence } from "framer-motion";
import { createPortal } from "react-dom";

// Custom SVG icons for Sun and Moon
const SunIcon = () => (
  <svg 
    xmlns="http://www.w3.org/2000/svg" 
    width="18" 
    height="18" 
    viewBox="0 0 24 24" 
    fill="none" 
    stroke="currentColor" 
    strokeWidth="2" 
    strokeLinecap="round" 
    strokeLinejoin="round" 
    className="text-amber-500"
  >
    <circle cx="12" cy="12" r="5" fill="currentColor" />
    <g className="animate-pulse" style={{ animationDuration: '3s' }}>
      <line x1="12" y1="1" x2="12" y2="3" />
      <line x1="12" y1="21" x2="12" y2="23" />
      <line x1="4.22" y1="4.22" x2="5.64" y2="5.64" />
      <line x1="18.36" y1="18.36" x2="19.78" y2="19.78" />
      <line x1="1" y1="12" x2="3" y2="12" />
      <line x1="21" y1="12" x2="23" y2="12" />
      <line x1="4.22" y1="19.78" x2="5.64" y2="18.36" />
      <line x1="18.36" y1="5.64" x2="19.78" y2="4.22" />
    </g>
  </svg>
);

const MoonIcon = () => (
  <svg 
    xmlns="http://www.w3.org/2000/svg" 
    width="18" 
    height="18" 
    viewBox="0 0 24 24" 
    fill="none" 
    stroke="currentColor" 
    strokeWidth="2" 
    strokeLinecap="round" 
    strokeLinejoin="round" 
    className="text-indigo-300"
  >
    <path 
      d="M21 12.79A9 9 0 1 1 11.21 3 7 7 0 0 0 21 12.79z" 
      fill="currentColor"
      className="drop-shadow-[0_0_2px_rgba(165,180,252,0.3)]"
    />
    <circle cx="8" cy="9" r="1" fill="#fff" opacity="0.4" />
    <circle cx="15" cy="14" r="0.5" fill="#fff" opacity="0.4" />
    <circle cx="12" cy="8" r="0.7" fill="#fff" opacity="0.4" />
  </svg>
);

// Animation overlay component that will be rendered in a portal
const ThemeAnimationOverlay = ({ 
  animating, 
  targetTheme,
  onAnimationComplete
}: { 
  animating: boolean; 
  targetTheme: "light" | "dark" | null;
  onAnimationComplete: () => void;
}) => {
  if (!animating || typeof window === 'undefined') return null;
  
  return createPortal(
    <AnimatePresence onExitComplete={onAnimationComplete}>
      {animating && (
        <motion.div
          initial={{ opacity: 0 }}
          animate={{ opacity: 1 }}
          exit={{ opacity: 0 }}
          transition={{ duration: 0.7 }}
          className="fixed inset-0 z-[99999] overflow-hidden pointer-events-none"
          style={{ position: 'fixed', top: 0, left: 0, right: 0, bottom: 0 }}
        >
          {/* Background gradient that fades in */}
          <motion.div
            initial={{ opacity: 0 }}
            animate={{ opacity: 0.7 }}
            exit={{ opacity: 0 }}
            transition={{ 
              duration: 1.5, 
              ease: "easeInOut",
              exit: { duration: 0.8 } 
            }}
            className={`absolute inset-0 ${
              targetTheme === "dark"
                ? "bg-gradient-to-b from-slate-900/70 via-slate-900/60 to-indigo-950/50" // Going to dark mode
                : "bg-gradient-to-b from-blue-400/60 via-blue-500/50 to-sky-300/40" // Going to light mode
            }`}
          />
          
          {/* Stars that twinkle in - only show when going to dark mode */}
          {targetTheme === "dark" && (
            <div className="absolute inset-0">
              {[...Array(30)].map((_, i) => (
                <motion.div
                  key={`star-${i}`}
                  initial={{ opacity: 0, scale: 0 }}
                  animate={{ opacity: [0, 0.8, 0.6], scale: [0, 1, 0.9] }}
                  exit={{ opacity: 0, scale: 0, transition: { duration: 0.5 } }}
                  transition={{ 
                    delay: 0.1 + (i * 0.03), 
                    duration: 1,
                  }}
                  className="absolute h-1 w-1 bg-white rounded-full"
                  style={{
                    top: `${Math.random() * 100}%`,
                    left: `${Math.random() * 100}%`,
                    boxShadow: "0 0 4px 1px rgba(255, 255, 255, 0.4)"
                  }}
                />
              ))}
            </div>
          )}
          
          {/* Sun rising animation - show when going to light mode */}
          {targetTheme === "light" && (
            <motion.div
              initial={{ y: "100vh", x: "10vw", opacity: 0 }}
              animate={{ 
                y: "20vh",
                x: "80vw", 
                opacity: [0, 1],
              }}
              exit={{ 
                opacity: [1, 0.8, 0], 
                y: ["20vh", "15vh", "5vh"], 
                x: ["80vw", "85vw", "90vw"],
                scale: [1, 1.1, 0.5],
                transition: { 
                  duration: 1, 
                  ease: "easeInOut", 
                  times: [0, 0.3, 1] 
                } 
              }}
              transition={{ 
                duration: 1.5, 
                ease: [0.2, 0.65, 0.3, 0.9],
              }}
              className="absolute"
              style={{
                marginLeft: "-90px",
                filter: "drop-shadow(0 0 60px rgba(251, 191, 36, 0.5))"
              }}
            >
              {/* Custom sun SVG - larger version for animation */}
              <svg 
                xmlns="http://www.w3.org/2000/svg" 
                width="180" 
                height="180" 
                viewBox="0 0 24 24" 
                fill="none" 
                stroke="currentColor" 
                strokeWidth="0.5" 
                strokeLinecap="round" 
                strokeLinejoin="round" 
                className="text-amber-400"
              >
                <motion.circle 
                  cx="12" 
                  cy="12" 
                  r="5" 
                  fill="#FCD34D"
                  animate={{
                    scale: [1, 1.05, 1],
                  }}
                  transition={{
                    duration: 1.5,
                  }}
                />
                <motion.g 
                  className="text-amber-400"
                  animate={{
                    opacity: [0.7, 1, 0.7],
                    rotate: [0, 120]
                  }}
                  transition={{
                    duration: 1.8,
                  }}
                >
                  <line x1="12" y1="1" x2="12" y2="3" stroke="#FBBF24" strokeWidth="2" />
                  <line x1="12" y1="21" x2="12" y2="23" stroke="#FBBF24" strokeWidth="2" />
                  <line x1="4.22" y1="4.22" x2="5.64" y2="5.64" stroke="#FBBF24" strokeWidth="2" />
                  <line x1="18.36" y1="18.36" x2="19.78" y2="19.78" stroke="#FBBF24" strokeWidth="2" />
                  <line x1="1" y1="12" x2="3" y2="12" stroke="#FBBF24" strokeWidth="2" />
                  <line x1="21" y1="12" x2="23" y2="12" stroke="#FBBF24" strokeWidth="2" />
                  <line x1="4.22" y1="19.78" x2="5.64" y2="18.36" stroke="#FBBF24" strokeWidth="2" />
                  <line x1="18.36" y1="5.64" x2="19.78" y2="4.22" stroke="#FBBF24" strokeWidth="2" />
                </motion.g>
              </svg>
              
              {/* Sun ray particles - simplified for shorter animation */}
              {[...Array(10)].map((_, i) => (
                <motion.div
                  key={`sun-particle-${i}`}
                  initial={{ opacity: 0, x: 0, y: 0 }}
                  animate={{ 
                    opacity: [0, 0.7, 0.3],
                    x: [0, (Math.random() * 100) - 50],
                    y: [0, (Math.random() * 100) - 50],
                  }}
                  exit={{ 
                    opacity: 0, 
                    scale: 0,
                    transition: { duration: 0.7, delay: i * 0.03 } 
                  }}
                  transition={{ 
                    delay: 0.2 + (i * 0.08),
                    duration: 1.2,
                  }}
                  className="absolute top-1/2 left-1/2 h-2 w-2 rounded-full bg-amber-300"
                  style={{
                    boxShadow: "0 0 10px 3px rgba(251, 191, 36, 0.5)",
                    transform: "translate(-50%, -50%)"
                  }}
                />
              ))}
            </motion.div>
          )}
          
          {/* Moon rising animation - show when going to dark mode */}
          {targetTheme === "dark" && (
            <motion.div
              initial={{ y: "100vh", x: "90vw", opacity: 0 }}
              animate={{ 
                y: "20vh",
                x: "20vw", 
                opacity: [0, 1],
              }}
              exit={{ 
                opacity: [1, 0.7, 0], 
                y: ["20vh", "15vh", "5vh"], 
                x: ["20vw", "15vw", "10vw"],
                scale: [1, 1.1, 0.6],
                transition: { 
                  duration: 1, 
                  ease: "easeInOut",
                  times: [0, 0.3, 1]
                } 
              }}
              transition={{ 
                duration: 1.5, 
                ease: [0.2, 0.65, 0.3, 0.9],
              }}
              className="absolute"
              style={{
                marginLeft: "-90px",
                filter: "drop-shadow(0 0 60px rgba(255, 248, 230, 0.4))"
              }}
            >
              {/* Custom moon SVG - larger version for animation */}
              <svg 
                xmlns="http://www.w3.org/2000/svg" 
                width="180" 
                height="180" 
                viewBox="0 0 24 24" 
                fill="none" 
                stroke="currentColor" 
                strokeWidth="0.5" 
                strokeLinecap="round" 
                strokeLinejoin="round" 
                className="text-amber-100"
              >
                {/* Simple crescent moon shape */}
                <motion.path 
                  d="M21 12.79A9 9 0 1 1 11.21 3 7 7 0 0 0 21 12.79z" 
                  fill="#FEFCE8"
                  stroke="none"
                  animate={{
                    scale: [1, 1.05, 1],
                    rotate: [0, 10, 0]
                  }}
                  transition={{
                    duration: 1.8,
                  }}
                />
                
                {/* Moon glow effect */}
                <motion.circle 
                  cx="8" 
                  cy="9" 
                  r="1" 
                  fill="#fff" 
                  animate={{
                    opacity: [0.4, 0.7, 0.4]
                  }}
                  transition={{
                    duration: 1.5,
                  }}
                />
                <motion.circle 
                  cx="15" 
                  cy="14" 
                  r="0.5" 
                  fill="#fff" 
                  animate={{
                    opacity: [0.4, 0.6, 0.4]
                  }}
                  transition={{
                    duration: 1.8,
                    delay: 0.2
                  }}
                />
                <motion.circle 
                  cx="12" 
                  cy="8" 
                  r="0.7" 
                  fill="#fff" 
                  animate={{
                    opacity: [0.4, 0.5, 0.4]
                  }}
                  transition={{
                    duration: 1.6,
                    delay: 0.3
                  }}
                />
              </svg>
              
              {/* Moon dust particles */}
              {[...Array(8)].map((_, i) => (
                <motion.div
                  key={`moon-dust-${i}`}
                  initial={{ opacity: 0, scale: 0 }}
                  animate={{ 
                    opacity: [0, 0.5, 0.2],
                    scale: [0.5, 1.2, 0.8],
                    x: [0, (Math.random() * 80) - 40],
                    y: [0, (Math.random() * 80) - 40]
                  }}
                  exit={{ 
                    opacity: 0, 
                    scale: 0,
                    transition: { duration: 0.7, delay: i * 0.04 } 
                  }}
                  transition={{ 
                    delay: 0.2 + (i * 0.1),
                    duration: 1.5,
                  }}
                  className="absolute top-1/2 left-1/2 h-1.5 w-1.5 rounded-full bg-slate-200"
                  style={{
                    boxShadow: "0 0 8px 2px rgba(226, 232, 240, 0.4)",
                    transform: "translate(-50%, -50%)"
                  }}
                />
              ))}
            </motion.div>
          )}
        </motion.div>
      )}
    </AnimatePresence>,
    document.body
  );
};

export const ThemeToggle = () => {
  const { theme, setTheme } = useTheme();
  const [mounted, setMounted] = useState(false);
<<<<<<< HEAD
  // Track if we are animating and which direction (null = not animating)
  const [goingToDark, setGoingToDark] = useState<null | boolean>(null);
=======
  const [animating, setAnimating] = useState(false);
  const [targetTheme, setTargetTheme] = useState<"light" | "dark" | null>(null);
>>>>>>> 53905c0e

  useEffect(() => {
    setMounted(true);
  }, []);

  if (!mounted) return null;

  const isDark = theme === "dark";

  const handleToggle = () => {
<<<<<<< HEAD
    if (goingToDark !== null) return; // Prevent double click during animation
    const isGoingDark = theme === "light";
    setGoingToDark(isGoingDark);
    // Wait for animation, then set theme
    setTimeout(() => {
      setTheme(isGoingDark ? "dark" : "light");
      // Wait for fade out, then clear animation state
      setTimeout(() => setGoingToDark(null), 1500);
    }, 1200); // Start theme change after most of the animation
=======
    if (animating) return;
    
    // Set which theme we're transitioning to
    const newTheme = isDark ? "light" : "dark";
    setTargetTheme(newTheme);
    setAnimating(true);
    
    // Delay the actual theme change to allow animation to start
    setTimeout(() => {
      setTheme(newTheme);
      
      // Start hiding the animation after a delay
      setTimeout(() => {
        setAnimating(false);
      }, 2000); // Hide after 2 seconds
    }, 300);
  };
  
  const handleAnimationComplete = () => {
    setTargetTheme(null);
>>>>>>> 53905c0e
  };

  return (
    <div className="relative">
      {/* Main Toggle Button */}
      <button
        onClick={handleToggle}
        className={`relative z-20 h-10 w-10 rounded-full flex items-center justify-center transition-colors duration-300 ${
          isDark 
            ? "bg-slate-800 text-slate-200 border border-slate-700" 
            : "bg-sky-50 text-slate-700 border border-sky-100"
        }`}
        aria-label="Toggle theme"
        disabled={animating}
      >
        {isDark ? <MoonIcon /> : <SunIcon />}
      </button>
<<<<<<< HEAD

      {/* Full screen overlay for theme transition - based on goingToDark */}
      <AnimatePresence>
        {goingToDark !== null && (
          <motion.div
            initial={{ opacity: 0 }}
            animate={{ opacity: 1 }}
            exit={{ opacity: 0 }}
            transition={{ duration: 1.5 }}
            className="fixed inset-0 z-50 overflow-hidden pointer-events-none"
          >
            {/* Background gradient that fades in */}
            <motion.div
              initial={{ opacity: 0 }}
              animate={{ opacity: 1 }}
              transition={{ duration: 1.8, ease: "easeOut" }}
              className={`absolute inset-0 ${
                goingToDark
                  ? "bg-gradient-to-b from-slate-900 via-slate-900 to-indigo-950"
                  : "bg-gradient-to-b from-blue-400 via-blue-500 to-sky-300"
              }`}
            />

            {/* Stars that twinkle in - only show when going to dark mode */}
            {goingToDark && (
              <div className="absolute inset-0">
                {[...Array(20)].map((_, i) => (
                  <motion.div
                    key={`star-${i}`}
                    initial={{ opacity: 0, scale: 0 }}
                    animate={{ opacity: [0, 1, 0.8], scale: [0, 1, 0.9] }}
                    transition={{ 
                      delay: 0.4 + (i * 0.05), 
                      duration: 2,
                      repeat: 1,
                      repeatType: "reverse"
                    }}
                    className="absolute h-1 w-1 bg-white rounded-full"
                    style={{
                      top: `${Math.random() * 100}%`,
                      left: `${Math.random() * 100}%`,
                      boxShadow: "0 0 4px 1px rgba(255, 255, 255, 0.4)"
                    }}
                  />
                ))}
              </div>
            )}

            {/* Moon rising animation - show when going to dark mode */}
            {goingToDark && (
              <motion.div
                initial={{ y: "110vh", x: "10vw", opacity: 0 }}
                animate={{ 
                  y: "30vh",
                  x: "60vw", 
                  opacity: [0, 1, 1, 0.8],
                }}
                transition={{ 
                  duration: 2, 
                  ease: [0.2, 0.65, 0.3, 0.9],
                }}
                className="absolute"
                style={{
                  filter: "drop-shadow(0 0 60px rgba(255, 248, 230, 0.6))"
                }}
              >
                <svg 
                  xmlns="http://www.w3.org/2000/svg" 
                  width="180" 
                  height="180" 
                  viewBox="0 0 24 24" 
                  fill="none" 
                  stroke="currentColor" 
                  strokeWidth="0.5" 
                  strokeLinecap="round" 
                  strokeLinejoin="round" 
                  className="text-amber-100"
                >
                  <path 
                    d="M21 12.79A9 9 0 1 1 11.21 3 7 7 0 0 0 21 12.79z" 
                    fill="#FEFCE8"
                    stroke="none"
                  />
                </svg>
              </motion.div>
            )}

            {/* Sun rising animation - show when going to light mode */}
            {!goingToDark && (
              <motion.div
                initial={{ y: "110vh", x: "70vw", opacity: 0 }}
                animate={{ 
                  y: "30vh",
                  x: "30vw", 
                  opacity: [0, 1, 1, 0.8],
                }}
                transition={{ 
                  duration: 2, 
                  ease: [0.2, 0.65, 0.3, 0.9],
                }}
                className="absolute"
                style={{
                  filter: "drop-shadow(0 0 60px rgba(251, 191, 36, 0.7))"
                }}
              >
                <svg 
                  xmlns="http://www.w3.org/2000/svg" 
                  width="180" 
                  height="180" 
                  viewBox="0 0 24 24" 
                  fill="none" 
                  stroke="currentColor" 
                  strokeWidth="0.5" 
                  strokeLinecap="round" 
                  strokeLinejoin="round" 
                  className="text-amber-400"
                >
                  <motion.circle 
                    cx="12" 
                    cy="12" 
                    r="5" 
                    fill="#FCD34D"
                    animate={{
                      scale: [1, 1.05, 1],
                    }}
                    transition={{
                      duration: 3,
                      repeat: Infinity,
                      repeatType: "reverse"
                    }}
                  />
                  <motion.g 
                    className="text-amber-400"
                    animate={{
                      opacity: [0.7, 1, 0.7],
                      rotate: [0, 360]
                    }}
                    transition={{
                      opacity: {
                        duration: 2,
                        repeat: Infinity,
                        repeatType: "reverse"
                      },
                      rotate: {
                        duration: 30,
                        repeat: Infinity,
                        ease: "linear"
                      }
                    }}
                  >
                    <line x1="12" y1="1" x2="12" y2="3" stroke="#FBBF24" strokeWidth="2" />
                    <line x1="12" y1="21" x2="12" y2="23" stroke="#FBBF24" strokeWidth="2" />
                    <line x1="4.22" y1="4.22" x2="5.64" y2="5.64" stroke="#FBBF24" strokeWidth="2" />
                    <line x1="18.36" y1="18.36" x2="19.78" y2="19.78" stroke="#FBBF24" strokeWidth="2" />
                    <line x1="1" y1="12" x2="3" y2="12" stroke="#FBBF24" strokeWidth="2" />
                    <line x1="21" y1="12" x2="23" y2="12" stroke="#FBBF24" strokeWidth="2" />
                    <line x1="4.22" y1="19.78" x2="5.64" y2="18.36" stroke="#FBBF24" strokeWidth="2" />
                    <line x1="18.36" y1="5.64" x2="19.78" y2="4.22" stroke="#FBBF24" strokeWidth="2" />
                  </motion.g>
                </svg>
                {/* Sun ray particles */}
                {[...Array(12)].map((_, i) => (
                  <motion.div
                    key={`sun-particle-${i}`}
                    initial={{ opacity: 0, x: 0, y: 0 }}
                    animate={{ 
                      opacity: [0, 0.8, 0],
                      x: [0, (Math.random() * 120) - 60],
                      y: [0, (Math.random() * 120) - 60],
                    }}
                    transition={{ 
                      delay: 0.8 + (i * 0.15),
                      duration: 1.5,
                      repeat: Infinity,
                      repeatType: "reverse",
                      repeatDelay: Math.random() * 1
                    }}
                    className="absolute top-1/2 left-1/2 h-2 w-2 rounded-full bg-amber-300"
                    style={{
                      boxShadow: "0 0 10px 3px rgba(251, 191, 36, 0.6)",
                      transform: "translate(-50%, -50%)"
                    }}
                  />
                ))}
              </motion.div>
            )}
          </motion.div>
        )}
      </AnimatePresence>
=======
      
      {/* Animation overlay in portal */}
      <ThemeAnimationOverlay 
        animating={animating} 
        targetTheme={targetTheme}
        onAnimationComplete={handleAnimationComplete}
      />
>>>>>>> 53905c0e
    </div>
  );
};<|MERGE_RESOLUTION|>--- conflicted
+++ resolved
@@ -59,361 +59,40 @@
   </svg>
 );
 
-// Animation overlay component that will be rendered in a portal
-const ThemeAnimationOverlay = ({ 
-  animating, 
-  targetTheme,
-  onAnimationComplete
-}: { 
-  animating: boolean; 
-  targetTheme: "light" | "dark" | null;
-  onAnimationComplete: () => void;
-}) => {
-  if (!animating || typeof window === 'undefined') return null;
-  
-  return createPortal(
-    <AnimatePresence onExitComplete={onAnimationComplete}>
-      {animating && (
-        <motion.div
-          initial={{ opacity: 0 }}
-          animate={{ opacity: 1 }}
-          exit={{ opacity: 0 }}
-          transition={{ duration: 0.7 }}
-          className="fixed inset-0 z-[99999] overflow-hidden pointer-events-none"
-          style={{ position: 'fixed', top: 0, left: 0, right: 0, bottom: 0 }}
-        >
-          {/* Background gradient that fades in */}
-          <motion.div
-            initial={{ opacity: 0 }}
-            animate={{ opacity: 0.7 }}
-            exit={{ opacity: 0 }}
-            transition={{ 
-              duration: 1.5, 
-              ease: "easeInOut",
-              exit: { duration: 0.8 } 
-            }}
-            className={`absolute inset-0 ${
-              targetTheme === "dark"
-                ? "bg-gradient-to-b from-slate-900/70 via-slate-900/60 to-indigo-950/50" // Going to dark mode
-                : "bg-gradient-to-b from-blue-400/60 via-blue-500/50 to-sky-300/40" // Going to light mode
-            }`}
-          />
-          
-          {/* Stars that twinkle in - only show when going to dark mode */}
-          {targetTheme === "dark" && (
-            <div className="absolute inset-0">
-              {[...Array(30)].map((_, i) => (
-                <motion.div
-                  key={`star-${i}`}
-                  initial={{ opacity: 0, scale: 0 }}
-                  animate={{ opacity: [0, 0.8, 0.6], scale: [0, 1, 0.9] }}
-                  exit={{ opacity: 0, scale: 0, transition: { duration: 0.5 } }}
-                  transition={{ 
-                    delay: 0.1 + (i * 0.03), 
-                    duration: 1,
-                  }}
-                  className="absolute h-1 w-1 bg-white rounded-full"
-                  style={{
-                    top: `${Math.random() * 100}%`,
-                    left: `${Math.random() * 100}%`,
-                    boxShadow: "0 0 4px 1px rgba(255, 255, 255, 0.4)"
-                  }}
-                />
-              ))}
-            </div>
-          )}
-          
-          {/* Sun rising animation - show when going to light mode */}
-          {targetTheme === "light" && (
-            <motion.div
-              initial={{ y: "100vh", x: "10vw", opacity: 0 }}
-              animate={{ 
-                y: "20vh",
-                x: "80vw", 
-                opacity: [0, 1],
-              }}
-              exit={{ 
-                opacity: [1, 0.8, 0], 
-                y: ["20vh", "15vh", "5vh"], 
-                x: ["80vw", "85vw", "90vw"],
-                scale: [1, 1.1, 0.5],
-                transition: { 
-                  duration: 1, 
-                  ease: "easeInOut", 
-                  times: [0, 0.3, 1] 
-                } 
-              }}
-              transition={{ 
-                duration: 1.5, 
-                ease: [0.2, 0.65, 0.3, 0.9],
-              }}
-              className="absolute"
-              style={{
-                marginLeft: "-90px",
-                filter: "drop-shadow(0 0 60px rgba(251, 191, 36, 0.5))"
-              }}
-            >
-              {/* Custom sun SVG - larger version for animation */}
-              <svg 
-                xmlns="http://www.w3.org/2000/svg" 
-                width="180" 
-                height="180" 
-                viewBox="0 0 24 24" 
-                fill="none" 
-                stroke="currentColor" 
-                strokeWidth="0.5" 
-                strokeLinecap="round" 
-                strokeLinejoin="round" 
-                className="text-amber-400"
-              >
-                <motion.circle 
-                  cx="12" 
-                  cy="12" 
-                  r="5" 
-                  fill="#FCD34D"
-                  animate={{
-                    scale: [1, 1.05, 1],
-                  }}
-                  transition={{
-                    duration: 1.5,
-                  }}
-                />
-                <motion.g 
-                  className="text-amber-400"
-                  animate={{
-                    opacity: [0.7, 1, 0.7],
-                    rotate: [0, 120]
-                  }}
-                  transition={{
-                    duration: 1.8,
-                  }}
-                >
-                  <line x1="12" y1="1" x2="12" y2="3" stroke="#FBBF24" strokeWidth="2" />
-                  <line x1="12" y1="21" x2="12" y2="23" stroke="#FBBF24" strokeWidth="2" />
-                  <line x1="4.22" y1="4.22" x2="5.64" y2="5.64" stroke="#FBBF24" strokeWidth="2" />
-                  <line x1="18.36" y1="18.36" x2="19.78" y2="19.78" stroke="#FBBF24" strokeWidth="2" />
-                  <line x1="1" y1="12" x2="3" y2="12" stroke="#FBBF24" strokeWidth="2" />
-                  <line x1="21" y1="12" x2="23" y2="12" stroke="#FBBF24" strokeWidth="2" />
-                  <line x1="4.22" y1="19.78" x2="5.64" y2="18.36" stroke="#FBBF24" strokeWidth="2" />
-                  <line x1="18.36" y1="5.64" x2="19.78" y2="4.22" stroke="#FBBF24" strokeWidth="2" />
-                </motion.g>
-              </svg>
-              
-              {/* Sun ray particles - simplified for shorter animation */}
-              {[...Array(10)].map((_, i) => (
-                <motion.div
-                  key={`sun-particle-${i}`}
-                  initial={{ opacity: 0, x: 0, y: 0 }}
-                  animate={{ 
-                    opacity: [0, 0.7, 0.3],
-                    x: [0, (Math.random() * 100) - 50],
-                    y: [0, (Math.random() * 100) - 50],
-                  }}
-                  exit={{ 
-                    opacity: 0, 
-                    scale: 0,
-                    transition: { duration: 0.7, delay: i * 0.03 } 
-                  }}
-                  transition={{ 
-                    delay: 0.2 + (i * 0.08),
-                    duration: 1.2,
-                  }}
-                  className="absolute top-1/2 left-1/2 h-2 w-2 rounded-full bg-amber-300"
-                  style={{
-                    boxShadow: "0 0 10px 3px rgba(251, 191, 36, 0.5)",
-                    transform: "translate(-50%, -50%)"
-                  }}
-                />
-              ))}
-            </motion.div>
-          )}
-          
-          {/* Moon rising animation - show when going to dark mode */}
-          {targetTheme === "dark" && (
-            <motion.div
-              initial={{ y: "100vh", x: "90vw", opacity: 0 }}
-              animate={{ 
-                y: "20vh",
-                x: "20vw", 
-                opacity: [0, 1],
-              }}
-              exit={{ 
-                opacity: [1, 0.7, 0], 
-                y: ["20vh", "15vh", "5vh"], 
-                x: ["20vw", "15vw", "10vw"],
-                scale: [1, 1.1, 0.6],
-                transition: { 
-                  duration: 1, 
-                  ease: "easeInOut",
-                  times: [0, 0.3, 1]
-                } 
-              }}
-              transition={{ 
-                duration: 1.5, 
-                ease: [0.2, 0.65, 0.3, 0.9],
-              }}
-              className="absolute"
-              style={{
-                marginLeft: "-90px",
-                filter: "drop-shadow(0 0 60px rgba(255, 248, 230, 0.4))"
-              }}
-            >
-              {/* Custom moon SVG - larger version for animation */}
-              <svg 
-                xmlns="http://www.w3.org/2000/svg" 
-                width="180" 
-                height="180" 
-                viewBox="0 0 24 24" 
-                fill="none" 
-                stroke="currentColor" 
-                strokeWidth="0.5" 
-                strokeLinecap="round" 
-                strokeLinejoin="round" 
-                className="text-amber-100"
-              >
-                {/* Simple crescent moon shape */}
-                <motion.path 
-                  d="M21 12.79A9 9 0 1 1 11.21 3 7 7 0 0 0 21 12.79z" 
-                  fill="#FEFCE8"
-                  stroke="none"
-                  animate={{
-                    scale: [1, 1.05, 1],
-                    rotate: [0, 10, 0]
-                  }}
-                  transition={{
-                    duration: 1.8,
-                  }}
-                />
-                
-                {/* Moon glow effect */}
-                <motion.circle 
-                  cx="8" 
-                  cy="9" 
-                  r="1" 
-                  fill="#fff" 
-                  animate={{
-                    opacity: [0.4, 0.7, 0.4]
-                  }}
-                  transition={{
-                    duration: 1.5,
-                  }}
-                />
-                <motion.circle 
-                  cx="15" 
-                  cy="14" 
-                  r="0.5" 
-                  fill="#fff" 
-                  animate={{
-                    opacity: [0.4, 0.6, 0.4]
-                  }}
-                  transition={{
-                    duration: 1.8,
-                    delay: 0.2
-                  }}
-                />
-                <motion.circle 
-                  cx="12" 
-                  cy="8" 
-                  r="0.7" 
-                  fill="#fff" 
-                  animate={{
-                    opacity: [0.4, 0.5, 0.4]
-                  }}
-                  transition={{
-                    duration: 1.6,
-                    delay: 0.3
-                  }}
-                />
-              </svg>
-              
-              {/* Moon dust particles */}
-              {[...Array(8)].map((_, i) => (
-                <motion.div
-                  key={`moon-dust-${i}`}
-                  initial={{ opacity: 0, scale: 0 }}
-                  animate={{ 
-                    opacity: [0, 0.5, 0.2],
-                    scale: [0.5, 1.2, 0.8],
-                    x: [0, (Math.random() * 80) - 40],
-                    y: [0, (Math.random() * 80) - 40]
-                  }}
-                  exit={{ 
-                    opacity: 0, 
-                    scale: 0,
-                    transition: { duration: 0.7, delay: i * 0.04 } 
-                  }}
-                  transition={{ 
-                    delay: 0.2 + (i * 0.1),
-                    duration: 1.5,
-                  }}
-                  className="absolute top-1/2 left-1/2 h-1.5 w-1.5 rounded-full bg-slate-200"
-                  style={{
-                    boxShadow: "0 0 8px 2px rgba(226, 232, 240, 0.4)",
-                    transform: "translate(-50%, -50%)"
-                  }}
-                />
-              ))}
-            </motion.div>
-          )}
-        </motion.div>
-      )}
-    </AnimatePresence>,
-    document.body
-  );
-};
-
 export const ThemeToggle = () => {
   const { theme, setTheme } = useTheme();
   const [mounted, setMounted] = useState(false);
-<<<<<<< HEAD
-  // Track if we are animating and which direction (null = not animating)
-  const [goingToDark, setGoingToDark] = useState<null | boolean>(null);
-=======
   const [animating, setAnimating] = useState(false);
-  const [targetTheme, setTargetTheme] = useState<"light" | "dark" | null>(null);
->>>>>>> 53905c0e
-
+
+  // Ensure component is mounted before accessing theme
   useEffect(() => {
     setMounted(true);
   }, []);
 
   if (!mounted) return null;
-
+  
   const isDark = theme === "dark";
-
+  
   const handleToggle = () => {
-<<<<<<< HEAD
-    if (goingToDark !== null) return; // Prevent double click during animation
-    const isGoingDark = theme === "light";
-    setGoingToDark(isGoingDark);
-    // Wait for animation, then set theme
-    setTimeout(() => {
-      setTheme(isGoingDark ? "dark" : "light");
-      // Wait for fade out, then clear animation state
-      setTimeout(() => setGoingToDark(null), 1500);
-    }, 1200); // Start theme change after most of the animation
-=======
     if (animating) return;
     
-    // Set which theme we're transitioning to
-    const newTheme = isDark ? "light" : "dark";
-    setTargetTheme(newTheme);
     setAnimating(true);
+    const isGoingDark = theme === "light";
     
-    // Delay the actual theme change to allow animation to start
-    setTimeout(() => {
-      setTheme(newTheme);
-      
-      // Start hiding the animation after a delay
+    // If currently light, animate to dark
+    if (isGoingDark) {
+      // Start animation, then set theme after delay
       setTimeout(() => {
-        setAnimating(false);
-      }, 2000); // Hide after 2 seconds
-    }, 300);
-  };
-  
-  const handleAnimationComplete = () => {
-    setTargetTheme(null);
->>>>>>> 53905c0e
+        setTheme("dark");
+        setTimeout(() => setAnimating(false), 1500); // Allow animation to complete
+      }, 300);
+    } else {
+      // If dark, switch to light immediately
+      setTimeout(() => {
+        setTheme("light");
+        setTimeout(() => setAnimating(false), 1500); // Allow animation to complete
+      }, 300);
+    }
   };
 
   return (
@@ -427,15 +106,23 @@
             : "bg-sky-50 text-slate-700 border border-sky-100"
         }`}
         aria-label="Toggle theme"
-        disabled={animating}
       >
-        {isDark ? <MoonIcon /> : <SunIcon />}
+        {isDark ? (
+          <>
+            <MoonIcon />
+            {/* <span className="text-sm font-medium">Light</span> */}
+          </>
+        ) : (
+          <>
+            <SunIcon />
+            {/* <span className="text-sm font-medium">Dark</span> */}
+          </>
+        )}
       </button>
-<<<<<<< HEAD
-
-      {/* Full screen overlay for theme transition - based on goingToDark */}
+      
+      {/* Full screen overlay for theme transition */}
       <AnimatePresence>
-        {goingToDark !== null && (
+        {animating && (
           <motion.div
             initial={{ opacity: 0 }}
             animate={{ opacity: 1 }}
@@ -449,14 +136,14 @@
               animate={{ opacity: 1 }}
               transition={{ duration: 1.8, ease: "easeOut" }}
               className={`absolute inset-0 ${
-                goingToDark
-                  ? "bg-gradient-to-b from-slate-900 via-slate-900 to-indigo-950"
-                  : "bg-gradient-to-b from-blue-400 via-blue-500 to-sky-300"
+                isDark 
+                  ? "bg-gradient-to-b from-slate-900 via-slate-900 to-indigo-950"     // Dark mode background for light→dark
+                  : "bg-gradient-to-b from-blue-400 via-blue-500 to-sky-300" // Light mode background for dark→light
               }`}
             />
-
+            
             {/* Stars that twinkle in - only show when going to dark mode */}
-            {goingToDark && (
+            {!isDark && (
               <div className="absolute inset-0">
                 {[...Array(20)].map((_, i) => (
                   <motion.div
@@ -479,9 +166,9 @@
                 ))}
               </div>
             )}
-
-            {/* Moon rising animation - show when going to dark mode */}
-            {goingToDark && (
+            
+            {/* Moon rising animation - show when going to light mode */}
+            {isDark && (
               <motion.div
                 initial={{ y: "110vh", x: "10vw", opacity: 0 }}
                 animate={{ 
@@ -498,6 +185,7 @@
                   filter: "drop-shadow(0 0 60px rgba(255, 248, 230, 0.6))"
                 }}
               >
+                {/* Custom moon SVG - larger version for animation */}
                 <svg 
                   xmlns="http://www.w3.org/2000/svg" 
                   width="180" 
@@ -510,6 +198,7 @@
                   strokeLinejoin="round" 
                   className="text-amber-100"
                 >
+                  {/* Simple crescent moon shape */}
                   <path 
                     d="M21 12.79A9 9 0 1 1 11.21 3 7 7 0 0 0 21 12.79z" 
                     fill="#FEFCE8"
@@ -518,9 +207,9 @@
                 </svg>
               </motion.div>
             )}
-
-            {/* Sun rising animation - show when going to light mode */}
-            {!goingToDark && (
+            
+            {/* Sun rising animation - show when going to dark mode */}
+            {!isDark && (
               <motion.div
                 initial={{ y: "110vh", x: "70vw", opacity: 0 }}
                 animate={{ 
@@ -537,6 +226,7 @@
                   filter: "drop-shadow(0 0 60px rgba(251, 191, 36, 0.7))"
                 }}
               >
+                {/* Custom sun SVG - larger version for animation */}
                 <svg 
                   xmlns="http://www.w3.org/2000/svg" 
                   width="180" 
@@ -592,6 +282,7 @@
                     <line x1="18.36" y1="5.64" x2="19.78" y2="4.22" stroke="#FBBF24" strokeWidth="2" />
                   </motion.g>
                 </svg>
+                
                 {/* Sun ray particles */}
                 {[...Array(12)].map((_, i) => (
                   <motion.div
@@ -621,15 +312,6 @@
           </motion.div>
         )}
       </AnimatePresence>
-=======
-      
-      {/* Animation overlay in portal */}
-      <ThemeAnimationOverlay 
-        animating={animating} 
-        targetTheme={targetTheme}
-        onAnimationComplete={handleAnimationComplete}
-      />
->>>>>>> 53905c0e
     </div>
   );
 };